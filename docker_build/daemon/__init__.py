--- conflicted
+++ resolved
@@ -182,67 +182,33 @@
                             print()
                         self._log.info(detail["status"])
 
-    def create_container(self, image_name):
+    def create_container(self, image_name, volumes=None):
         """
         Create a container that will be used to execute the commands and create the new required
         image. The image will be created and started.
         
         :param image_name: The full name of the image that is to be used to create the container
+        :param volumes: The volumes that are to be mounted for the container
+        
         :return: The container that was created
         
         :type image_name: str
+        :type volumes: list[str]
+        
         :rtype: docker.containers.Container
         """
 
-<<<<<<< HEAD
         # the list of parameters that will be passed to the docker command
         params = {
             "tty": True,
             "detach": True,
             "command": "/bin/sh",
-            "image": image_name
+            "image": image_name,
+            "volumes": volumes
         }
 
         # if the image that the container is being started from has an entry point overwrite it to
         # clear the entry point
-=======
-def create_container(image_name, volumes=None):
-    """
-    Create a container that will be used to execute the commands and create the new required image.
-    The image will be created and started.
-    
-    :param image_name: The full name of the image that is to be used to create the container
-    :param volumes: The volumes that are to be mounted for the container
-    
-    :return: The container that was created
-    
-    :type image_name: str
-    :type volumes: list[str]
-    :rtype: docker.containers.Container
-    """
-
-    # the list of parameters that will be passed to the docker command
-    params = {
-        "tty": True,
-        "detach": True,
-        "command": "/bin/sh",
-        "image": image_name,
-        "volumes": volumes
-    }
-
-    # if the image that the container is being started from has an entry point overwrite it to clear
-    # the entry point
-    try:
-        details = get_image(image_name).attrs
-    except ImageNotFound:
-        details = None
-
-    if details and details["Config"]["Entrypoint"]:
-        params["entrypoint"] = []
-
-    def create_container_with_auto_pull(remote_download_tried=False):
-        # create the container that will be used to run the details for the image
->>>>>>> 7c804a8a
         try:
             details = self.get_image(image_name).attrs
         except ImageNotFound:
